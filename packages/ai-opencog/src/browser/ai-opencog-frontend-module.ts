// *****************************************************************************
// Copyright (C) 2024 Eclipse Foundation and others.
//
// This program and the accompanying materials are made available under the
// terms of the Eclipse Public License v. 2.0 which is available at
// http://www.eclipse.org/legal/epl-2.0.
//
// This Source Code may also be made available under the following Secondary
// Licenses when the conditions for such availability set forth in the Eclipse
// Public License v. 2.0 are satisfied: GNU General Public License, version 2
// with the GNU Classpath Exception which is available at
// https://www.gnu.org/software/classpath/license.html.
//
// SPDX-License-Identifier: EPL-2.0 OR GPL-2.0-only WITH Classpath-exception-2.0
// *****************************************************************************

import { ContainerModule } from '@theia/core/shared/inversify';
import { WebSocketConnectionProvider } from '@theia/core/lib/browser/messaging';
import { AgentService } from '@theia/ai-core/lib/common/agent-service';
import { 
    OpenCogService, 
    OPENCOG_SERVICE_PATH,
    KnowledgeManagementService,
    KNOWLEDGE_MANAGEMENT_SERVICE_PATH
} from '../common';
import { FrontendOpenCogService } from './frontend-opencog-service';
import { FrontendKnowledgeManagementService } from './frontend-knowledge-management-service';
import { CodeAnalysisAgent } from './code-analysis-agent';
import { LearningAdaptationAgent } from './learning-adaptation-agent';

export default new ContainerModule(bind => {
    // Bind the frontend OpenCog service
    bind(OpenCogService).to(FrontendOpenCogService).inSingletonScope();
    
<<<<<<< HEAD
    // Bind the agents
=======
    // Bind the frontend Knowledge Management service
    bind(KnowledgeManagementService).to(FrontendKnowledgeManagementService).inSingletonScope();
    
    // Bind the code analysis agent
>>>>>>> c0b6a05c
    bind(CodeAnalysisAgent).toSelf().inSingletonScope();
    bind(LearningAdaptationAgent).toSelf().inSingletonScope();
    
    // Register the agents with the agent service
    bind(Symbol.for('Agent')).to(CodeAnalysisAgent).inSingletonScope();
    bind(Symbol.for('Agent')).to(LearningAdaptationAgent).inSingletonScope();
});<|MERGE_RESOLUTION|>--- conflicted
+++ resolved
@@ -32,14 +32,14 @@
     // Bind the frontend OpenCog service
     bind(OpenCogService).to(FrontendOpenCogService).inSingletonScope();
     
-<<<<<<< HEAD
+//<<<<<<< copilot/fix-17
     // Bind the agents
-=======
+//=======
     // Bind the frontend Knowledge Management service
     bind(KnowledgeManagementService).to(FrontendKnowledgeManagementService).inSingletonScope();
     
     // Bind the code analysis agent
->>>>>>> c0b6a05c
+//>>>>>>> master
     bind(CodeAnalysisAgent).toSelf().inSingletonScope();
     bind(LearningAdaptationAgent).toSelf().inSingletonScope();
     
